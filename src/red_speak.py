--- conflicted
+++ resolved
@@ -969,11 +969,7 @@
      'en': u"%(response)s cannot be served from cache without validation."
     },
     {
-<<<<<<< HEAD
-     'en': u"""The <code>Cache-Control: no-cache</code> directive means that 
-=======
-     'en': u"""The <code>Cache-Control: no-store</code> directive means that
->>>>>>> ac2eecaa
+     'en': u"""The <code>Cache-Control: no-cache</code> directive means that
      while caches <strong>can</strong> store this response, they cannot use
      it to satisfy a request unless it has been validated (either with an
      <code>If-None-Match</code> or <code>If-Modified-Since</code> conditional)
